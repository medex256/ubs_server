<<<<<<< HEAD
context_md
venv/
=======
venv/
ubs_venv/
context_md/
*.pyc
>>>>>>> d1b32a3d
__pycache__/<|MERGE_RESOLUTION|>--- conflicted
+++ resolved
@@ -1,10 +1,8 @@
-<<<<<<< HEAD
-context_md
-venv/
-=======
 venv/
 ubs_venv/
 context_md/
 *.pyc
->>>>>>> d1b32a3d
+__pycache__/
+context_md
+venv/
 __pycache__/