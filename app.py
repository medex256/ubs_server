--- conflicted
+++ resolved
@@ -8,14 +8,11 @@
 import re, math
 
 app = Flask(__name__)
-<<<<<<< HEAD
 
 # Import numeral helpers from utils
 from .utils import roman_to_int, parse_english_number, parse_german_number, chinese_to_int, classify_representation
-=======
 app.config['JSON_SORT_KEYS'] = False
 app.json.sort_keys = False
->>>>>>> 3a47acb0
 
 def bad_request(message: str, details: Optional[Dict[str, Any]] = None, status_code: int = 400):
     payload = {"error": message}
