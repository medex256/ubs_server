from flask import Flask, request, jsonify, make_response
from math import hypot
from typing import Any, Dict, List, Tuple, Optional, Set
from scipy.stats import linregress
from scipy import interpolate
import numpy as np
from collections import defaultdict, deque
import re, math
import time

app = Flask(__name__)
app.config['JSON_SORT_KEYS'] = False
app.json.sort_keys = False

def bad_request(message: str, details: Optional[Dict[str, Any]] = None, status_code: int = 400):
    payload = {"error": message}
    if details:
        payload["details"] = details
    resp = make_response(jsonify(payload), status_code)
    resp.headers["Content-Type"] = "application/json"
    return resp


@app.route("/sailing-club/submission", methods=["POST"])
def sailing_club_submission():
    data = request.get_json(silent=True) or {}
    test_cases = data.get("testCases", [])
    if not isinstance(test_cases, list):
        return bad_request("Expected 'testCases' to be a list.")

    def parse_slots(slots_raw):
        valid = []
        if not isinstance(slots_raw, list):
            return valid
        for pair in slots_raw:
            if isinstance(pair, (list, tuple)) and len(pair) == 2:
                try:
                    s = int(pair[0])
                    e = int(pair[1])
                except Exception:
                    continue
                if s < e:
                    valid.append([s, e])
        return valid

    def merge_slots(slots):
        if not slots:
            return []
        slots.sort(key=lambda x: x[0])
        merged = [slots[0][:]]
        for s, e in slots[1:]:
            ls, le = merged[-1]
            if s <= le:
                if e > le:
                    merged[-1][1] = e
            else:
                merged.append([s, e])
        return merged

    def min_boats(slots):
        if not slots:
            return 0
        events = []
        for s, e in slots:
            events.append((s, 1))
            events.append((e, -1))
        # End (-1) before start (+1) at the same time
        events.sort(key=lambda t: (t[0], t[1]))
        cur = 0
        ans = 0
        for _, d in events:
            cur += d
            if cur > ans:
                ans = cur
        return ans

    solutions = []
    for case in test_cases:
        if not isinstance(case, dict):
            continue
        cid = case.get("id")
        if cid is None:
            # Skip cases without id as they won't be scored
            continue
        raw_slots = case.get("input", [])
        slots = parse_slots(raw_slots)
        merged = merge_slots(slots)
        boats = min_boats(slots)
        solutions.append({
            "id": str(cid),
            "sortedMergedSlots": merged,
            "minBoatsNeeded": boats,
        })

    resp = make_response(jsonify({"solutions": solutions}), 200)
    resp.headers["Content-Type"] = "application/json"
    return resp

def parse_float(value: Any) -> Optional[float]:
    try:
        if isinstance(value, (int, float)):
            return float(value)
        if isinstance(value, str):
            return float(value.strip())
    except Exception:
        return None
    return None


def parse_bool(value: Any) -> Optional[bool]:
    if isinstance(value, bool):
        return value
    if isinstance(value, str):
        v = value.strip().lower()
        if v in ("true", "1", "yes", "y"): return True
        if v in ("false", "0", "no", "n"): return False
    return None


def as_xy(pair: Any) -> Optional[Tuple[float, float]]:
    if not isinstance(pair, (list, tuple)) or len(pair) != 2:
        return None
    x = parse_float(pair[0])
    y = parse_float(pair[1])
    if x is None or y is None:
        return None
    return x, y


def linear_interpolation_np(series: np.ndarray) -> np.ndarray:
    mask = np.isnan(series)
    if np.sum(~mask) == 0:
        return np.zeros_like(series)
    if np.sum(~mask) == 1:
        return np.full_like(series, series[~mask][0])
    valid_indices = np.where(~mask)[0]
    valid_values = series[~mask]

    if len(valid_values) > 2:
        slope, _, r_value, _, _ = linregress(valid_indices, valid_values)
        trend_strength = abs(r_value)
    else:
        trend_strength = 0
    
    if trend_strength > 0.7:
        return np.interp(np.arange(len(series)), valid_indices, valid_values)
    else:
        return cubic_spline(series, mask)

def cubic_spline(series: np.ndarray, mask: np.ndarray) -> np.ndarray:
    valid_indices = np.where(~mask)[0]
    valid_values = series[~mask]
    
    try:
        spline = interpolate.CubicSpline(valid_indices, valid_values, bc_type='natural')
        result = spline(np.arange(len(series)))
        return np.clip(result, -1e6, 1e6)
    except:
        return np.interp(np.arange(len(series)), valid_indices, valid_values)


def impute_series(series: List[Any]) -> List[float]:
    # Usingsing interpolation, cubic spline, Savitzky-Golay smoothing, and exponential smoothing.
    np_series = np.array([float(x) if x is not None else np.nan for x in series], dtype=float)
    n = len(np_series)
    mask = np.isnan(np_series)

    # Edge cases
    if n == 0:
        return []
    if np.sum(~mask) == 0:
        return [0.0] * n
    if np.sum(~mask) == 1:
        return [float(np_series[~mask][0])] * n

    valid_idx = np.where(~mask)[0]
    valid_vals = np_series[~mask]

    # linear interpolation
    grid = np.arange(n)
    base = np.interp(grid, valid_idx, valid_vals)

    candidates = [base]

    # Cubic spline when enough points
    if len(valid_vals) >= 4:
        try:
            spline = interpolate.CubicSpline(valid_idx, valid_vals, bc_type='natural')
            spl = spline(grid)
            candidates.append(np.clip(spl, np.min(valid_vals) - 10 * np.std(valid_vals),
                                      np.max(valid_vals) + 10 * np.std(valid_vals)))
        except Exception:
            pass

    # Savitzky-Golay smoothing
    try:
        from scipy.signal import savgol_filter
        max_win = min(101, n if n % 2 == 1 else n - 1)
        win = max(5, max_win if max_win % 2 == 1 else max_win - 1)
        poly = 3 if win > 3 else 2
        sg = savgol_filter(base, window_length=win, polyorder=min(poly, win - 1))
        candidates.append(sg)
    except Exception:
        pass

    # Simple exponential smoothing of the base
    def exp_smooth(x: np.ndarray, alpha: float = 0.25) -> np.ndarray:
        y = x.copy()
        for i in range(1, len(y)):
            y[i] = alpha * y[i] + (1 - alpha) * y[i - 1]
        return y

    candidates.append(exp_smooth(base, alpha=0.25))

    # Evaluation (lower MSE is better)
    eps = 1e-12
    mses = []
    for cand in candidates:
        mses.append(np.mean((cand[valid_idx] - valid_vals) ** 2) + eps)

    weights = np.array([1.0 / m for m in mses])
    weights = weights / np.sum(weights)

    final = np.zeros(n, dtype=float)
    for w, cand in zip(weights, candidates):
        final += w * cand

    final[valid_idx] = valid_vals

    vmin = np.min(valid_vals) - 5 * np.std(valid_vals)
    vmax = np.max(valid_vals) + 5 * np.std(valid_vals)
    final = np.clip(final, vmin, vmax)
    final = np.nan_to_num(final, nan=0.0, posinf=vmax, neginf=vmin)

    return final.tolist()


@app.route("/blankety", methods=["POST"])
def blankety():
    try:
        data = request.get_json(silent=True)
        series = data.get("series")
        imputed_series = []
        for i, s in enumerate(series):
            try:
                imputed = impute_series(s)
                imputed_series.append(imputed)
            except Exception as e:
                # Fallback to simple linear interpolation if ensemble fails
                np_series = np.array([float(x) if x is not None else np.nan for x in s])
                mask = np.isnan(np_series)
                if np.sum(~mask) >= 2:
                    valid_indices = np.where(~mask)[0]
                    valid_values = np_series[~mask]
                    imputed = np.interp(np.arange(len(np_series)), valid_indices, valid_values)
                    imputed_series.append(imputed.tolist())
                else:
                    # All values missing, use zeros
                    imputed_series.append([0.0] * 1000)
        
        resp = make_response(jsonify({"answer": imputed_series}), 200)
        resp.headers["Content-Type"] = "application/json"
        return resp
        
    except Exception as e:
        return bad_request(f"Imputation failed: {str(e)}", status_code=500)


@app.route("/trivia", methods=["GET"])
def trivia():
    res = {
        "answers": [
            3,  # zhb "Trivia!": How many challenges are there this year, which title ends with an exclamation mark?
            1,  # zhb "Ticketing Agent": What type of tickets is the ticketing agent handling?
            2,  # zhb "Blankety Blanks": How many lists and elements per list are included in the dataset you must impute?
            2,  # zhb "Princess Diaries": What's Princess Mia's cat name in the movie Princess Diaries?
            3,  # "MST Calculation": What is the average number of nodes in a test case?
            4,  # zhb "Universal Bureau of Surveillance": Which singer did not have a James Bond theme song?
            3,  # "Operation Safeguard": What is the smallest font size in our question?
            4,  # "Capture The Flag": Which of these are anagrams of the challenge name?
            4,  # zhb "Filler 1": Where has UBS Global Coding Challenge been held before?
            3   # zhb
        ]
    }
    return jsonify(res), 200

@app.route("/ticketing-agent", methods=["POST"])
def ticketing_agent():
    data = request.get_json(silent=True)
    if data is None:
        return bad_request("Invalid JSON body.")


    customers: List[Dict[str, Any]] = data.get("customers", [])
    concerts: List[Dict[str, Any]] = data.get("concerts", [])
    priority_map: Dict[str, str] = data.get("priority", {})

    concert_by_name: Dict[str, Dict[str, Any]] = {}
    concert_locations: Dict[str, Tuple[float, float]] = {}

    for c in concerts:
        name = c.get("name")
        loc = as_xy(c.get("booking_center_location"))
        if not name or loc is None:
            continue
        concert_by_name[name] = c
        concert_locations[name] = loc

    # mapping { customer_name: concert_name }
    result_map: Dict[str, str] = {}

    for cust in customers:
        cname = cust.get("name") or ""
        vip = parse_bool(cust.get("vip_status"))
        cloc = as_xy(cust.get("location"))
        card = cust.get("credit_card")

        vip_points = 100 if vip is True else 0

        card_priority_concert: Optional[str] = None
        if isinstance(card, str):
            target = priority_map.get(card)
            if isinstance(target, str) and target in concert_by_name:
                card_priority_concert = target

        distances: Dict[str, float] = {}
        if cloc is not None and concert_locations:
            cx, cy = cloc
            for name, (x, y) in concert_locations.items():
                distances[name] = hypot(cx - x, cy - y)

        latency_points: Dict[str, float] = {}
        if distances:
            d_values = list(distances.values())
            dmin, dmax = min(d_values), max(d_values)
            if dmax == dmin:
                for name in concert_by_name.keys():
                    latency_points[name] = 30.0
            else:
                span = dmax - dmin
                for name, d in distances.items():
                    latency_points[name] = 30.0 * (dmax - d) / span
        else:
            for name in concert_by_name.keys():
                latency_points[name] = 0.0

        best_name: Optional[str] = None
        best_score: float = float("-inf")
        for name in concert_by_name.keys():
            score = vip_points + latency_points.get(name, 0.0)
            if card_priority_concert == name:
                score += 50.0

            if score > best_score:
                best_score = score
                best_name = name
            elif score == best_score and best_name is not None:
                d_curr = distances.get(name, float("inf"))
                d_best = distances.get(best_name, float("inf"))
                if d_curr < d_best:
                    best_name = name
                elif d_curr == d_best and name < best_name:
                    best_name = name

        if best_name is not None:
            result_map[cname] = best_name
            
    resp = make_response(jsonify(result_map), 200)
    resp.headers["Content-Type"] = "application/json"
    return resp



def find_extra_channels(connections):
    """
    Return edges that can be removed without increasing the number of connected components.
    - Undirected graph
    - Self-loops ignored
    - Parallel edges: each instance is removable
    - Flexible field name detection
    """
    if not isinstance(connections, list) or not connections:
        return []

    # Build simple graph adjacency, track original order and multiplicity
    adjacency = {}  # node -> set(neighbors)
    original_edges = []  # keep original order and format
    multiplicity = {}  # key (a,b) where a<b -> count

    def norm(u, v):
        return (u, v) if u <= v else (v, u)

    # Detect field names from first connection
    spy_field1, spy_field2 = "spy1", "spy2"
    if connections:
        first_conn = connections[0]
        if isinstance(first_conn, dict):
            keys = list(first_conn.keys())
            if len(keys) >= 2:
                # Try to detect spy field names
                possible_names = ["spy1", "spy2", "Spy1", "Spy2", "agent1", "agent2", "node1", "node2"]
                found_fields = [k for k in keys if k in possible_names]
                if len(found_fields) >= 2:
                    spy_field1, spy_field2 = found_fields[0], found_fields[1]
                elif len(keys) == 2:
                    # If exactly 2 keys, assume they are the spy fields
                    spy_field1, spy_field2 = keys[0], keys[1]

    for conn in connections:
        if not isinstance(conn, dict):
            continue
        
        u = conn.get(spy_field1)
        v = conn.get(spy_field2)
        if not u or not v or u == v:
            continue

        # Store original connection format
        original_edges.append(conn.copy())
        a, b = norm(u, v)
        multiplicity[(a, b)] = multiplicity.get((a, b), 0) + 1

        # undirected adjacency
        if u not in adjacency:
            adjacency[u] = set()
        if v not in adjacency:
            adjacency[v] = set()
        adjacency[u].add(v)
        adjacency[v].add(u)

    if not adjacency:
        return []

    # Tarjan's algorithm to find bridges on the simple graph
    time_counter = [0]
    discovery_time = {}
    low_link = {}
    parent = {}
    bridges = set()  # store normalized pairs (a,b)

    def dfs(u):
        time_counter[0] += 1
        discovery_time[u] = time_counter[0]
        low_link[u] = time_counter[0]

        for v in adjacency[u]:
            if v not in discovery_time:
                parent[v] = u
                dfs(v)
                low_link[u] = min(low_link[u], low_link[v])
                if low_link[v] > discovery_time[u]:
                    a, b = norm(u, v)
                    bridges.add((a, b))
            elif parent.get(u) != v:
                low_link[u] = min(low_link[u], discovery_time[v])

    for node in list(adjacency.keys()):
        if node not in discovery_time:
            parent[node] = None
            dfs(node)

    # Select extras from original edges (preserve original format)
    extras = []
    for orig_conn in original_edges:
        u = orig_conn.get(spy_field1)
        v = orig_conn.get(spy_field2)
        a, b = norm(u, v)
        if multiplicity.get((a, b), 0) > 1:
            # any parallel instance is removable
            extras.append(orig_conn)
        elif (a, b) not in bridges:
            # non-bridge -> on a cycle -> removable
            extras.append(orig_conn)

    return extras

@app.route("/investigate", methods=["POST"])
def investigate():
    """
    Analyze spy networks to find extra channels that can be safely removed.
    Must echo back the exact networkId from the request to avoid 'network not found' errors.
    """
    try:
        # Simplified JSON parsing
        data = request.get_json(silent=True) or {}
    except Exception:
        data = {}

    # Extract networks array - handle all possible structures
    networks_data = data.get("networks", [])
    if isinstance(networks_data, dict):
        # Convert single object to list (fixes common API usage error)
        networks_data = [networks_data]
    if not isinstance(networks_data, list):
        networks_data = []

    result_networks = []
    
    # Process each network in the request
    for item in networks_data:
        if not isinstance(item, dict):
            continue

        # CRITICAL FIX: Get networkId and preserve it exactly as is
        network_id = item.get("networkId")
        
        # Skip items without a networkId
        if network_id is None:
            continue

        # Get network edges
        network_edges = item.get("network", [])
        if not isinstance(network_edges, list):
            network_edges = []

        # Find extra channels
        try:
            extra_channels = find_extra_channels(network_edges)
        except Exception:
            # Fallback: return empty list if algorithm fails
            extra_channels = []

        # Build response with exact same networkId
        result_networks.append({
            "networkId": network_id,
            "extraChannels": extra_channels
        })

<<<<<<< HEAD
    # Build final response
    response_data = {"networks": result_networks}
    
    # Return with proper headers
    resp = make_response(jsonify(response_data), 200)
=======
    resp = make_response({"networks": result_networks}, 200)
>>>>>>> e368b1a2
    resp.headers["Content-Type"] = "application/json"
    return resp


@app.route("/")
def root():
    return "OK", 200


@app.route("/princess-diaries", methods=["POST"])
def princess_diaries():
    data = request.get_json(silent=True)
    if not data:
        return bad_request("Invalid JSON body.")
    
    tasks = data.get("tasks", [])
    subway = data.get("subway", [])
    starting_station = data.get("starting_station")

    if not isinstance(tasks, list) or not isinstance(subway, list) or starting_station is None:
        return bad_request("Invalid input format.")
    if not tasks:
        return jsonify({"max_score": 0, "min_fee": 0, "schedule": []}), 200

    # 1) Compress stations and build adjacency with min edge weights
    stations = {starting_station}
    for t in tasks:
        stations.add(t["station"])
    all_nodes = set(stations)
    for r in subway:
        conn = r.get("connection", [])
        if len(conn) == 2:
            all_nodes.add(conn[0]); all_nodes.add(conn[1])

    idx_of = {s: i for i, s in enumerate(all_nodes)}
    N = len(all_nodes)

    adj = [dict() for _ in range(N)]
    for r in subway:
        conn = r.get("connection", [])
        fee = r.get("fee", 0)
        if len(conn) == 2:
            u, v = idx_of[conn[0]], idx_of[conn[1]]
            w = adj[u].get(v, float('inf'))
            if fee < w:
                adj[u][v] = fee
                adj[v][u] = fee
    adj = [ [(v, w) for v, w in row.items()] for row in adj ]

    # 2) Compute shortest paths only from needed sources using Dijkstra
    import heapq

    def dijkstra(src: int):
        dist = [float('inf')] * N
        dist[src] = 0
        h = [(0, src)]
        while h:
            d, u = heapq.heappop(h)
            if d != dist[u]:
                continue
            for v, w in adj[u]:
                nd = d + w
                if nd < dist[v]:
                    dist[v] = nd
                    heapq.heappush(h, (nd, v))
        return dist

    needed_sources = {idx_of[starting_station]}
    for t in tasks:
        needed_sources.add(idx_of[t["station"]])

    dist_from = {}
    for src in needed_sources:
        dist_from[src] = dijkstra(src)

    s_idx = idx_of[starting_station]

    # 3) Sort tasks and prepare arrays
    tasks.sort(key=lambda t: t["start"])
    n = len(tasks)
    task_station = [idx_of[t["station"]] for t in tasks]
    starts = [t["start"] for t in tasks]
    ends = [t["end"] for t in tasks]
    scores = [t["score"] for t in tasks]
    names = [t["name"] for t in tasks]

    # first_compatible[i]: first j > i with starts[j] >= ends[i] (binary search)
    first_compatible = [n] * n
    for i in range(n):
        lo, hi = i + 1, n
        ei = ends[i]
        while lo < hi:
            mid = (lo + hi) // 2
            if starts[mid] >= ei:
                hi = mid
            else:
                lo = mid + 1
        first_compatible[i] = lo

    # 4) DP: best schedule starting at task i (without initial s0->i cost)
    dp_score = [0] * n
    dp_fee = [0] * n
    dp_next = [n] * n  # next index, or n for end

    for i in range(n - 1, -1, -1):
        ui = task_station[i]

        # Option A: end after i (return home)
        best_score = scores[i]
        best_fee = dist_from[ui][s_idx]
        best_next = n

        # Option B: go to any compatible next task j
        j0 = first_compatible[i]
        for j in range(j0, n):
            vj = task_station[j]
            sc = scores[i] + dp_score[j]
            fee = dist_from[ui][vj] + dp_fee[j]
            if sc > best_score or (sc == best_score and fee < best_fee):
                best_score = sc
                best_fee = fee
                best_next = j

        dp_score[i] = best_score
        dp_fee[i] = best_fee
        dp_next[i] = best_next

    # 5) Choose best starting task (add initial s0->first cost), also allow empty schedule
    max_score = 0
    min_fee = 0
    start_idx = n  # n means choose nothing

    for i in range(n):
        ui = task_station[i]
        total_score = dp_score[i]
        total_fee = dist_from[s_idx][ui] + dp_fee[i]
        if total_score > max_score or (total_score == max_score and total_fee < min_fee):
            max_score = total_score
            min_fee = total_fee
            start_idx = i

    # 6) Reconstruct schedule
    schedule = []
    i = start_idx
    while i < n:
        schedule.append(names[i])
        i = dp_next[i]

    return jsonify({"max_score": max_score, "min_fee": min_fee, "schedule": schedule}), 200

@app.route("/trading-formula", methods=["POST"]) 
def trading_formula():
    data = request.get_json(silent=True)
    if data is None:
        return bad_request("Invalid JSON body.")

    if not isinstance(data, list):
        return bad_request("Expected a list of test cases.")

    results = []

    def replace_text_commands(s: str) -> str:
        # Replace \text{VAR} with VAR
        return re.sub(r'\\text\{([^}]+)\}', lambda m: m.group(1).strip(), s)

    def replace_times_dot(s: str) -> str:
        return s.replace('\\times', '*').replace('\\cdot', '*')

    def remove_latex_wrappers(s: str) -> str:
        s = s.replace('\\left', '').replace('\\right', '')
        s = s.replace('\\,', '').replace('\\;', '').replace('\\ ', '')
        return s

    def replace_frac(s: str) -> str:
        # recursively replace simple \frac{a}{b}
        pattern = re.compile(r'\\frac\s*{([^{}]+)}\s*{([^{}]+)}')
        while True:
            m = pattern.search(s)
            if not m:
                break
            a = m.group(1)
            b = m.group(2)
            s = s[:m.start()] + f'(({a})/({b}))' + s[m.end():]
        return s

    def replace_superscripts(s: str) -> str:
        # replace {...}^{...} or ^{...}
        s = re.sub(r'\^\{([^}]+)\}', r'**(\1)', s)
        # single char superscripts like x^2
        s = re.sub(r'([A-Za-z0-9_\)\]])\^([A-Za-z0-9_\(])', r'\1**\2', s)
        return s

    def replace_exp_e(s: str) -> str:
        # e^{x} or \mathrm{e}^{x} -> exp(x)
        s = re.sub(r'e\^\{([^}]+)\}', r'exp(\1)', s)
        s = re.sub(r'\\mathrm\{e\}\^\{([^}]+)\}', r'exp(\1)', s)
        return s

    def replace_summation(s: str) -> str:
        # handle \sum_{i=START}^{END}{BODY} or without braces for BODY
        pattern = re.compile(r'\\sum_{(\w+)=(.+?)}\^\{(.+?)\}\s*\{([^}]+)\}')
        def _repl(m):
            idx = m.group(1)
            start = m.group(2)
            end = m.group(3)
            body = m.group(4)
            return f"(sum(({body}) for {idx} in range(int(({start})), int(({end}))+1)))"
        s = pattern.sub(_repl, s)
        pattern2 = re.compile(r'\\sum_{(\w+)=(.+?)}\^\{(.+?)\}\s*([^\\\s]+)')
        s = pattern2.sub(_repl, s)
        return s

    def replace_latex_commands(s: str) -> str:
        # Map common Greek letters and remove backslashes on commands
        greek = ['alpha','beta','gamma','delta','epsilon','zeta','eta','theta','iota','kappa','lambda',
                 'mu','nu','xi','omicron','pi','rho','sigma','tau','upsilon','phi','chi','psi','omega']
        for g in greek:
            s = s.replace('\\' + g, g)

        # Common function names
        s = s.replace('\\max', 'max').replace('\\min', 'min').replace('\\log', 'log').replace('\\exp', 'exp')

        # Remove other backslashes from simple commands (e.g. \beta -> beta)
        s = re.sub(r'\\([A-Za-z]+)', r'\1', s)
        return s

    def replace_subscripts_and_brackets(s: str) -> str:
        # Convert _{...} -> _... and _x -> _x (keep underscore for python identifiers)
        s = re.sub(r'_|\u2019', '_', s)  
        s = re.sub(r'_\{([^}]+)\}', lambda m: '_' + re.sub(r'\s+', '_', m.group(1)), s)
        s = re.sub(r'_([A-Za-z0-9])', r'_\1', s)

        # Convert bracketed notation A[B] -> A_B (iteratively)
        prev = None
        while prev != s:
            prev = s
            s = re.sub(r'([A-Za-z0-9_])\[([^\]]+)\]', r'\1_\2', s)
        return s

    def latex_to_python(expr: str) -> str:
        # Robust conversion of a LaTeX-like expression to a safe Python expression.
        s = expr or ''
        s = replace_text_commands(s)
        s = replace_times_dot(s)
        s = remove_latex_wrappers(s)
        s = replace_frac(s)
        s = replace_exp_e(s)
        s = replace_summation(s)
        s = replace_latex_commands(s)
        s = replace_subscripts_and_brackets(s)
        s = replace_superscripts(s)

        # Remove $ markers and normalize braces
        s = s.replace('$', '')
        s = s.replace('{', '(').replace('}', ')')

        # Normalize unicode minus signs to ASCII
        s = s.replace('\u2212', '-')
        s = s.replace('−', '-')

        # Remove thousands separators: 1,000 -> 1000
        s = re.sub(r'(?<=\d),(?=\d)', '', s)

        # Convert percentages: 3% -> (3/100)
        s = re.sub(r'(?P<num>\d+(?:\.\d+)?)\s*(?:\\%|%)', lambda m: f'(({m.group("num")})/100)', s)

        # Absolute value bars: |x| -> abs(x)
        prev = None
        while prev != s:
            prev = s
            s = re.sub(r'\|([^|]+)\|', r'abs(\1)', s)

        # Collapse whitespace
        s = re.sub(r'\s+', ' ', s).strip()

        # Implied multiplication insertion but avoid breaking function calls like max( or sin(
        known_funcs = {
            'max','min','sum','exp','log','log10','pow','abs','round',
            'sin','cos','tan','sqrt','floor','ceil'
        }

        def _func_replace(m):
            name = m.group(1)
            # If this looks like a known function call (no space originally), do not insert '*'
            if name in known_funcs:
                return name + '('
            return name + '*('

        # Insert '*' when identifier is followed by SPACE then '(': 'x (' -> 'x*('
        s = re.sub(r'([A-Za-z_][A-Za-z0-9_]*)\s+\(', _func_replace, s)
        # Insert '*' when number or ')' directly before '(': '2(' or ')(' -> '2*(' or ')*('
        s = re.sub(r'(?<=[0-9\)])\s*(?=\()', '*', s)
        # Insert '*' between number and identifier: '2x' -> '2*x'
        s = re.sub(r'(?<=[0-9\.])\s*(?=[A-Za-z_])', '*', s)
        # Insert '*' between ')' and identifier/number: ')x' -> ')*x'
        s = re.sub(r'(?<=\))\s*(?=[A-Za-z_0-9])', '*', s)

        return s

    # Expanded safe functions and constants
    safe_funcs = {
        'exp': math.exp,
        'log': math.log,
        'log10': math.log10,
        'max': max,
        'min': min,
        'sum': sum,
        'pow': pow,
        'abs': abs,
        'round': round,
        'sqrt': math.sqrt,
        'sin': math.sin,
        'cos': math.cos,
        'tan': math.tan,
        'floor': math.floor,
        'ceil': math.ceil,
        'pi': math.pi,
        'e': math.e,
    }

    for case in data:
        try:
            formula = case.get('formula') if isinstance(case, dict) else None
            variables = case.get('variables') if isinstance(case, dict) else {}
            if formula is None or not isinstance(variables, dict):
                results.append({'result': None})
                continue

            # take RHS if formula contains =
            if '=' in formula:
                rhs = formula.split('=', 1)[1]
            else:
                rhs = formula

            py = latex_to_python(rhs)

            # Prepare local environment with provided variables
            local_env = {}
            for k, v in variables.items():
                key = str(k)
                # normalize numeric-like strings
                try:
                    val = float(v)
                except Exception:
                    val = v
                # base key
                if key not in local_env:
                    local_env[key] = val
                # sanitized variants
                vk = key.replace('[', '_').replace(']', '').replace(' ', '_')
                vk2 = re.sub(r'[^0-9A-Za-z_]', '_', key)
                vk3 = vk2.lower()
                for sk in (vk, vk2, vk3):
                    if sk and sk not in local_env:
                        local_env[sk] = val

            # Merge safe funcs without overwriting variables
            for fname, fobj in safe_funcs.items():
                if fname not in local_env:
                    local_env[fname] = fobj

            # Evaluate expression in restricted environment
            value = eval(py, {'__builtins__': None}, local_env)
            results.append({'result': round(float(value), 4)})
        except Exception:
            results.append({'result': None})

    return jsonify(results), 200



# === FOG OF WALL ===

from typing import Tuple

# Per-(challenger_id, game_id) state
_fog_state: Dict[Tuple[str, str], Dict[str, Any]] = {}

def _in_bounds(x: int, y: int, n: int) -> bool:
    return 0 <= x < n and 0 <= y < n

def _neighbors4(x: int, y: int, n: int):
    if y - 1 >= 0: yield (x, y - 1, "N")
    if y + 1 < n: yield (x, y + 1, "S")
    if x + 1 < n: yield (x + 1, y, "E")
    if x - 1 >= 0: yield (x - 1, y, "W")

def _dir_to_vec(direction: str) -> Tuple[int, int]:
    # Grid: (0,0) is top-left; N: y-1, S: y+1, E: x+1, W: x-1
    return {
        "N": (0, -1),
        "S": (0, 1),
        "E": (1, 0),
        "W": (-1, 0),
    }.get(direction, (0, 0))

def _scan_unknown_count_at(center: Tuple[int, int], n: int, known_empty: Set[Tuple[int, int]], known_walls: Set[Tuple[int, int]]) -> int:
    cx, cy = center
    unknown = 0
    for dy in range(-2, 3):
        for dx in range(-2, 3):
            x, y = cx + dx, cy + dy
            if not _in_bounds(x, y, n):
                continue
            if (x, y) in known_empty or (x, y) in known_walls:
                continue
            unknown += 1
    return unknown

def _update_frontier(state: Dict[str, Any], around: Optional[List[Tuple[int, int]]] = None):
    n = state["length"]
    known_empty: Set[Tuple[int, int]] = state["known_empty"]
    known_walls: Set[Tuple[int, int]] = state["known_walls"]
    frontier: Set[Tuple[int, int]] = state.setdefault("frontier", set())

    def consider_neighbors(x: int, y: int):
        for nx, ny, _ in _neighbors4(x, y, n):
            if (nx, ny) in known_empty or (nx, ny) in known_walls:
                if (nx, ny) in frontier:
                    try:
                        frontier.remove((nx, ny))
                    except KeyError:
                        pass
                continue
            frontier.add((nx, ny))

    if around:
        for cx, cy in around:
            consider_neighbors(cx, cy)
    else:
        # Rebuild from scratch
        frontier.clear()
        for (ex, ey) in list(known_empty):
            consider_neighbors(ex, ey)

def _integrate_scan(state: Dict[str, Any], crow_id: str, scan_result: List[List[str]]):
    n = state["length"]
    cx, cy = state["crows"][crow_id]

    # The scan_result is 5x5 centered at crow, rows top-to-bottom, cols left-to-right
    newly_empty: Set[Tuple[int, int]] = set()
    for r in range(5):
        for c in range(5):
            symbol = scan_result[r][c]
            x = cx + (c - 2)
            y = cy + (r - 2)
            if not _in_bounds(x, y, n):
                continue
            if symbol == "X":
                continue
            # Treat '_' as empty as well (scanner shows '_' in examples for empty)
            if symbol == "C" or symbol == "*" or symbol == "_":
                state["known_empty"].add((x, y))
                newly_empty.add((x, y))
            elif symbol == "W":
                state["known_walls"].add((x, y))
    # Always ensure the crow's current cell is empty
    state["known_empty"].add((cx, cy))
    newly_empty.add((cx, cy))
    # Mark this center as scanned and update frontier around the scanned window center
    state.setdefault("scanned_centers", set()).add((cx, cy))
    # Update frontier around all newly discovered empties
    _update_frontier(state, around=list(newly_empty))
    # Clear reservation if this center was reserved for this crow
    reservations: Dict[str, Tuple[int, int]] = state.setdefault("reservations", {})
    if reservations.get(crow_id) == (cx, cy):
        try:
            del reservations[crow_id]
        except Exception:
            pass

def _process_previous_action(state: Dict[str, Any], previous_action: Dict[str, Any]):
    if not previous_action:
        return
    action = previous_action.get("your_action")
    crow_id = previous_action.get("crow_id")
    if not crow_id or crow_id not in state["crows"]:
        return

    if action == "move":
        direction = previous_action.get("direction")
        move_result = previous_action.get("move_result") or []
        if not isinstance(move_result, list) or len(move_result) != 2:
            return
        old_x, old_y = state["crows"][crow_id]
        dx, dy = _dir_to_vec(direction or "")
        intended = (old_x + dx, old_y + dy)
        new_x, new_y = int(move_result[0]), int(move_result[1])

        # If position unchanged, we hit a wall (intended cell is a wall)
        if (new_x, new_y) == (old_x, old_y):
            ix, iy = intended
            n = state["length"]
            if _in_bounds(ix, iy, n):
                state["known_walls"].add((ix, iy))
        else:
            # Successful move: mark destination as empty
            state["known_empty"].add((new_x, new_y))

        # Update crow position to move_result (unchanged if hit wall)
        state["crows"][crow_id] = (new_x, new_y)
        _update_frontier(state, around=[(new_x, new_y)])

    elif action == "scan":
        scan_result = previous_action.get("scan_result")
        if isinstance(scan_result, list) and len(scan_result) == 5:
            _integrate_scan(state, crow_id, scan_result)

def _bfs_first_step_direction(state: Dict[str, Any], start: Tuple[int, int]) -> Tuple[Dict[Tuple[int, int], str], Dict[Tuple[int, int], int]]:
    # BFS only through known empty cells
    n = state["length"]
    known_empty = state["known_empty"]
    queue = deque()
    visited = set()
    first_dir: Dict[Tuple[int, int], str] = {}
    dist: Dict[Tuple[int, int], int] = {}

    queue.append((start[0], start[1]))
    visited.add(start)
    dist[start] = 0

    while queue:
        x, y = queue.popleft()
        for nx, ny, dir_label in _neighbors4(x, y, n):
            if (nx, ny) in visited:
                continue
            if (nx, ny) not in known_empty:
                continue
            visited.add((nx, ny))
            dist[(nx, ny)] = dist[(x, y)] + 1
            # Propagate the first step direction
            if (x, y) == start:
                first_dir[(nx, ny)] = dir_label
            else:
                first_dir[(nx, ny)] = first_dir[(x, y)]
            queue.append((nx, ny))

    return first_dir, dist

def _choose_next_action(state: Dict[str, Any]) -> Dict[str, Any]:
    # If all walls found, submit
    if len(state["known_walls"]) >= state["num_walls"]:
        submission = [f"{x}-{y}" for (x, y) in sorted(state["known_walls"])]
        return {
            "action_type": "submit",
            "submission": submission,
        }

    n = state["length"]
    total_cells = n * n
    known_cells = len(state["known_empty"]) + len(state["known_walls"])
    unknown_cells = max(0, total_cells - known_cells)
    steps = state.get("steps", 0)
    elapsed = time.time() - state.get("start_time", time.time())
    aggressive = (elapsed > 24.0) or (steps >= int(0.9 * n * n))
    reservations: Dict[str, Tuple[int, int]] = state.setdefault("reservations", {})
    reservation_set_step: Dict[str, int] = state.setdefault("reservation_set_step", {})
    # Expire stale reservations or those already scanned
    to_del = []
    for cid, cell in reservations.items():
        if cell in scanned_centers or (steps - reservation_set_step.get(cid, steps)) > 12:
            to_del.append(cid)
    for cid in to_del:
        try:
            del reservations[cid]
        except Exception:
            pass
        try:
            del reservation_set_step[cid]
        except Exception:
            pass
    scanned_centers: Set[Tuple[int, int]] = state.setdefault("scanned_centers", set())

    # Early scan seeding: perform initial scans to bootstrap knowledge
    if steps < max(2, len(state.get("crows", {}))):
        best = None
        for crow_id, (cx, cy) in state["crows"].items():
            if (cx, cy) in scanned_centers:
                continue
            gain = _scan_unknown_count_at((cx, cy), n, state["known_empty"], state["known_walls"])
            if best is None or gain > best[0]:
                best = (gain, crow_id)
        if best is not None and best[0] > 0:
            return {"action_type": "scan", "crow_id": best[1]}

    # Dynamic scan threshold based on remaining unknown area (lower in aggressive mode)
    if aggressive:
        scan_threshold = 1
    elif unknown_cells > 0.6 * total_cells:
        scan_threshold = 6
    elif unknown_cells > 0.3 * total_cells:
        scan_threshold = 3
    else:
        scan_threshold = 2

    # 1) Consider scanning now from any crow with high expected gain
    best_scan = None  # (gain, crow_id)
    # Multi-crow band bias: encourage each crow to operate in its x-band
    crow_ids_sorted = sorted(state["crows"].keys())
    num_crows = max(1, len(crow_ids_sorted))
    for crow_id, (cx, cy) in state["crows"].items():
        if (cx, cy) in scanned_centers:
            continue
        gain = _scan_unknown_count_at((cx, cy), n, state["known_empty"], state["known_walls"])
        # Apply small band bias
        try:
            band_index = crow_ids_sorted.index(crow_id)
        except ValueError:
            band_index = 0
        band_min = int(band_index * n / num_crows)
        band_max = int((band_index + 1) * n / num_crows) - 1
        if band_min <= cx <= band_max:
            gain += 1
        # Encourage scanning if this is the crow's reserved center
        if reservations.get(crow_id) == (cx, cy):
            gain += 1
        # If at reserved center and it still has any unknown gain, scan now
        if reservations.get(crow_id) == (cx, cy) and gain >= 1:
            return {
                "action_type": "scan",
                "crow_id": crow_id,
            }
        if gain >= scan_threshold:
            if best_scan is None or gain > best_scan[0]:
                best_scan = (gain, crow_id)

    if best_scan is not None:
        _, crow_id = best_scan
        return {
            "action_type": "scan",
            "crow_id": crow_id,
        }

    # 2) Move towards a reachable scan center (a known-empty cell with unknowns in 5x5)
    best_move = None  # (score_tuple, crow_id, direction)
    reserved_cells = {t for cid, t in reservations.items() if isinstance(t, tuple)}
    for crow_id, (sx, sy) in state["crows"].items():
        if (sx, sy) not in state["known_empty"]:
            # Ensure current crow cell is marked empty
            state["known_empty"].add((sx, sy))

        first_dir, dist = _bfs_first_step_direction(state, (sx, sy))
        # Evaluate all reachable known-empty cells as potential scan centers
        for cell, d in dist.items():
            if cell in scanned_centers:
                continue
            gain = _scan_unknown_count_at(cell, n, state["known_empty"], state["known_walls"])
            if gain <= 0:
                continue
            direction = first_dir.get(cell)
            if not direction:
                continue
            # Apply band bias based on candidate center x
            try:
                band_index = crow_ids_sorted.index(crow_id)
            except ValueError:
                band_index = 0
            band_min = int(band_index * n / num_crows)
            band_max = int((band_index + 1) * n / num_crows) - 1
            if band_min <= cell[0] <= band_max:
                gain += 1
            # Penalize cells reserved by other crows
            if cell in reserved_cells and reservations.get(crow_id) != cell:
                continue
            # Prefer higher gain, then shorter distance
            score = (gain, -d)
            if best_move is None or score > best_move[0]:
                best_move = (score, crow_id, direction)
                # Reserve this target center for the crow (to reduce overlap)
                reservations[crow_id] = cell
                reservation_set_step[crow_id] = steps

    if best_move is not None:
        _, crow_id, direction = best_move
        return {
            "action_type": "move",
            "crow_id": crow_id,
            "direction": direction,
        }

    # 3) Exploratory probe: step into an adjacent unknown (may hit a wall)
    best_probe = None  # (expected_gain, crow_id, direction)
    for crow_id, (cx, cy) in state["crows"].items():
        for nx, ny, direction in _neighbors4(cx, cy, n):
            if (nx, ny) in state["known_walls"]:
                continue
            if (nx, ny) in state["known_empty"]:
                continue
            # Estimate gain if we could scan from that neighbor next turn
            gain = _scan_unknown_count_at((nx, ny), n, state["known_empty"], state["known_walls"])
            # Apply band bias on neighbor center x
            try:
                band_index = crow_ids_sorted.index(crow_id)
            except ValueError:
                band_index = 0
            band_min = int(band_index * n / num_crows)
            band_max = int((band_index + 1) * n / num_crows) - 1
            if band_min <= nx <= band_max:
                gain += 1
            if best_probe is None or gain > best_probe[0]:
                best_probe = (gain, crow_id, direction)

    if best_probe is not None:
        _, crow_id, direction = best_probe
        return {
            "action_type": "move",
            "crow_id": crow_id,
            "direction": direction,
        }

    # 4) Lattice fallback: head towards an unscanned lattice center to cover edges/gaps
    # Generate coarse grid of centers
    lattice = []
    stride = 4
    for x in range(0, n, stride):
        for y in range(0, n, stride):
            lattice.append((x, y))
    # Evaluate best lattice target per crow
    best_lattice = None  # (score_tuple, crow_id, direction)
    for crow_id, (sx, sy) in state["crows"].items():
        first_dir, dist = _bfs_first_step_direction(state, (sx, sy))
        for cell in lattice:
            if cell in scanned_centers:
                continue
            if cell not in dist:
                continue
            d = dist[cell]
            gain = _scan_unknown_count_at(cell, n, state["known_empty"], state["known_walls"])
            if gain <= 0:
                continue
            direction = first_dir.get(cell)
            if not direction:
                continue
            score = (gain, -d)
            if best_lattice is None or score > best_lattice[0]:
                best_lattice = (score, crow_id, direction)

    if best_lattice is not None:
        _, crow_id, direction = best_lattice
        return {
            "action_type": "move",
            "crow_id": crow_id,
            "direction": direction,
        }

    # 5) Fallback: if absolutely nothing to do, scan with any crow (should be rare)
    any_crow = next(iter(state["crows"].keys()))
    return {
        "action_type": "scan",
        "crow_id": any_crow,
    }

@app.route("/fog-of-wall", methods=["POST"])
def fog_of_wall():
    data = request.get_json(silent=True) or {}

    challenger_id = str(data.get("challenger_id", ""))
    game_id = str(data.get("game_id", ""))
    if not challenger_id or not game_id:
        return bad_request("Missing challenger_id or game_id.")

    key = (challenger_id, game_id)

    # Initialize or update state
    test_case = data.get("test_case")
    if test_case:
        # New test case: initialize state
        length_of_grid = int(test_case.get("length_of_grid", 0))
        num_of_walls = int(test_case.get("num_of_walls", 0))
        crows_list = test_case.get("crows", [])

        if length_of_grid <= 0 or not isinstance(crows_list, list):
            return bad_request("Invalid test_case payload.")

        state = {
            "length": length_of_grid,
            "num_walls": num_of_walls,
            "known_walls": set(),         # Set[Tuple[int,int]]
            "known_empty": set(),         # Set[Tuple[int,int]]
            "crows": {},                  # Dict[str, Tuple[int,int]]
            "steps": 0,
            "start_time": time.time(),
            "scanned_centers": set(),
            "frontier": set(),
        }
        for c in crows_list:
            cid = str(c.get("id"))
            x = int(c.get("x", 0))
            y = int(c.get("y", 0))
            state["crows"][cid] = (x, y)
            if _in_bounds(x, y, length_of_grid):
                state["known_empty"].add((x, y))
        _update_frontier(state)
        _fog_state[key] = state
    else:
        # Must exist for subsequent steps
        if key not in _fog_state:
            return bad_request("State not initialized for this game_id; missing test_case.")
        state = _fog_state[key]

    # Apply previous action result to update state
    previous_action = data.get("previous_action")
    if previous_action:
        _process_previous_action(state, previous_action)
        # Count an action step after processing its result
        try:
            state["steps"] = int(state.get("steps", 0)) + 1
        except Exception:
            state["steps"] = 1

    # No early forced submit: explore aggressively via policy, submit only when complete

    # Decide next action
    next_action = _choose_next_action(state)

    # Fill required identifiers
    response = {
        "challenger_id": challenger_id,
        "game_id": game_id,
        "action_type": next_action["action_type"],
    }
    if next_action["action_type"] in ("move", "scan"):
        response["crow_id"] = next_action["crow_id"]
    if next_action["action_type"] == "move":
        response["direction"] = next_action["direction"]
    if next_action["action_type"] == "submit":
        response["submission"] = next_action["submission"]

    # Cleanup state if we are submitting
    if next_action["action_type"] == "submit":
        try:
            del _fog_state[key]
        except Exception:
            pass

    resp = make_response(jsonify(response), 200)
    resp.headers["Content-Type"] = "application/json"
    return resp
   
if __name__ == "__main__":
    # For local development only
    app.run()<|MERGE_RESOLUTION|>--- conflicted
+++ resolved
@@ -526,15 +526,7 @@
             "extraChannels": extra_channels
         })
 
-<<<<<<< HEAD
-    # Build final response
-    response_data = {"networks": result_networks}
-    
-    # Return with proper headers
-    resp = make_response(jsonify(response_data), 200)
-=======
     resp = make_response({"networks": result_networks}, 200)
->>>>>>> e368b1a2
     resp.headers["Content-Type"] = "application/json"
     return resp
 
