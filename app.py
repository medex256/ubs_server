from flask import Flask, request, jsonify, make_response
from math import hypot
from typing import Any, Dict, List, Tuple, Optional, Set
from scipy.stats import linregress
from scipy import interpolate
import numpy as np
<<<<<<< HEAD
import re
import math
=======
from collections import defaultdict, deque
>>>>>>> 65228f0b

app = Flask(__name__)


def bad_request(message: str, details: Optional[Dict[str, Any]] = None, status_code: int = 400):
    payload = {"error": message}
    if details:
        payload["details"] = details
    resp = make_response(jsonify(payload), status_code)
    resp.headers["Content-Type"] = "application/json"
    return resp


def parse_float(value: Any) -> Optional[float]:
    try:
        if isinstance(value, (int, float)):
            return float(value)
        if isinstance(value, str):
            return float(value.strip())
    except Exception:
        return None
    return None


def parse_bool(value: Any) -> Optional[bool]:
    if isinstance(value, bool):
        return value
    if isinstance(value, str):
        v = value.strip().lower()
        if v in ("true", "1", "yes", "y"): return True
        if v in ("false", "0", "no", "n"): return False
    return None


def as_xy(pair: Any) -> Optional[Tuple[float, float]]:
    if not isinstance(pair, (list, tuple)) or len(pair) != 2:
        return None
    x = parse_float(pair[0])
    y = parse_float(pair[1])
    if x is None or y is None:
        return None
    return x, y


def linear_interpolation_np(series: np.ndarray) -> np.ndarray:
    mask = np.isnan(series)
    if np.sum(~mask) == 0:
        return np.zeros_like(series)
    if np.sum(~mask) == 1:
        return np.full_like(series, series[~mask][0])
    valid_indices = np.where(~mask)[0]
    valid_values = series[~mask]

    if len(valid_values) > 2:
        slope, _, r_value, _, _ = linregress(valid_indices, valid_values)
        trend_strength = abs(r_value)
    else:
        trend_strength = 0
    
    if trend_strength > 0.7:
        return np.interp(np.arange(len(series)), valid_indices, valid_values)
    else:
        return cubic_spline(series, mask)

def cubic_spline(series: np.ndarray, mask: np.ndarray) -> np.ndarray:
    valid_indices = np.where(~mask)[0]
    valid_values = series[~mask]
    
    try:
        spline = interpolate.CubicSpline(valid_indices, valid_values, bc_type='natural')
        result = spline(np.arange(len(series)))
        return np.clip(result, -1e6, 1e6)
    except:
        return np.interp(np.arange(len(series)), valid_indices, valid_values)


def impute_series(series: List[Any]) -> List[float]:
    # Usingsing interpolation, cubic spline, Savitzky-Golay smoothing, and exponential smoothing.
    np_series = np.array([float(x) if x is not None else np.nan for x in series], dtype=float)
    n = len(np_series)
    mask = np.isnan(np_series)

    # Edge cases
    if n == 0:
        return []
    if np.sum(~mask) == 0:
        return [0.0] * n
    if np.sum(~mask) == 1:
        return [float(np_series[~mask][0])] * n

    valid_idx = np.where(~mask)[0]
    valid_vals = np_series[~mask]

    # linear interpolation
    grid = np.arange(n)
    base = np.interp(grid, valid_idx, valid_vals)

    candidates = [base]

    # Cubic spline when enough points
    if len(valid_vals) >= 4:
        try:
            spline = interpolate.CubicSpline(valid_idx, valid_vals, bc_type='natural')
            spl = spline(grid)
            candidates.append(np.clip(spl, np.min(valid_vals) - 10 * np.std(valid_vals),
                                      np.max(valid_vals) + 10 * np.std(valid_vals)))
        except Exception:
            pass

    # Savitzky-Golay smoothing
    try:
        from scipy.signal import savgol_filter
        max_win = min(101, n if n % 2 == 1 else n - 1)
        win = max(5, max_win if max_win % 2 == 1 else max_win - 1)
        poly = 3 if win > 3 else 2
        sg = savgol_filter(base, window_length=win, polyorder=min(poly, win - 1))
        candidates.append(sg)
    except Exception:
        pass

    # Simple exponential smoothing of the base
    def exp_smooth(x: np.ndarray, alpha: float = 0.25) -> np.ndarray:
        y = x.copy()
        for i in range(1, len(y)):
            y[i] = alpha * y[i] + (1 - alpha) * y[i - 1]
        return y

    candidates.append(exp_smooth(base, alpha=0.25))

    # Evaluation (lower MSE is better)
    eps = 1e-12
    mses = []
    for cand in candidates:
        mses.append(np.mean((cand[valid_idx] - valid_vals) ** 2) + eps)

    weights = np.array([1.0 / m for m in mses])
    weights = weights / np.sum(weights)

    final = np.zeros(n, dtype=float)
    for w, cand in zip(weights, candidates):
        final += w * cand

    final[valid_idx] = valid_vals

    vmin = np.min(valid_vals) - 5 * np.std(valid_vals)
    vmax = np.max(valid_vals) + 5 * np.std(valid_vals)
    final = np.clip(final, vmin, vmax)
    final = np.nan_to_num(final, nan=0.0, posinf=vmax, neginf=vmin)

    return final.tolist()


@app.route("/blankety", methods=["POST"])
def blankety():
    try:
        data = request.get_json(silent=True)
        series = data.get("series")
        imputed_series = []
        for i, s in enumerate(series):
            try:
                imputed = impute_series(s)
                imputed_series.append(imputed)
            except Exception as e:
                # Fallback to simple linear interpolation if ensemble fails
                np_series = np.array([float(x) if x is not None else np.nan for x in s])
                mask = np.isnan(np_series)
                if np.sum(~mask) >= 2:
                    valid_indices = np.where(~mask)[0]
                    valid_values = np_series[~mask]
                    imputed = np.interp(np.arange(len(np_series)), valid_indices, valid_values)
                    imputed_series.append(imputed.tolist())
                else:
                    # All values missing, use zeros
                    imputed_series.append([0.0] * 1000)
        
        resp = make_response(jsonify({"answer": imputed_series}), 200)
        resp.headers["Content-Type"] = "application/json"
        return resp
        
    except Exception as e:
        return bad_request(f"Imputation failed: {str(e)}", status_code=500)


@app.route("/trivia", methods=["GET"])
def trivia():
    res = {
        "answers": [
            4,  # "Trivia!": How many challenges are there this year, which title ends with an exclamation mark?
            1,  # "Ticketing Agent": What type of tickets is the ticketing agent handling?
            2,  # "Blankety Blanks": How many lists and elements per list are included in the dataset you must impute?
            2,  # "Princess Diaries": What's Princess Mia's cat name in the movie Princess Diaries?
            3,  # "MST Calculation": What is the average number of nodes in a test case?
            4,  # "Universal Bureau of Surveillance": Which singer did not have a James Bond theme song?
            3,  # "Operation Safeguard": What is the smallest font size in our question?
            4,  # "Capture The Flag": Which of these are anagrams of the challenge name?
            4   # "Filler 1": Where has UBS Global Coding Challenge been held before?
        ]
    }
    return jsonify(res), 200

@app.route("/ticketing-agent", methods=["POST"])
def ticketing_agent():
    data = request.get_json(silent=True)
    if data is None:
        return bad_request("Invalid JSON body.")


    customers: List[Dict[str, Any]] = data.get("customers", [])
    concerts: List[Dict[str, Any]] = data.get("concerts", [])
    priority_map: Dict[str, str] = data.get("priority", {})

    concert_by_name: Dict[str, Dict[str, Any]] = {}
    concert_locations: Dict[str, Tuple[float, float]] = {}

    for c in concerts:
        name = c.get("name")
        loc = as_xy(c.get("booking_center_location"))
        if not name or loc is None:
            continue
        concert_by_name[name] = c
        concert_locations[name] = loc

    # mapping { customer_name: concert_name }
    result_map: Dict[str, str] = {}

    for cust in customers:
        cname = cust.get("name") or ""
        vip = parse_bool(cust.get("vip_status"))
        cloc = as_xy(cust.get("location"))
        card = cust.get("credit_card")

        vip_points = 100 if vip is True else 0

        card_priority_concert: Optional[str] = None
        if isinstance(card, str):
            target = priority_map.get(card)
            if isinstance(target, str) and target in concert_by_name:
                card_priority_concert = target

        distances: Dict[str, float] = {}
        if cloc is not None and concert_locations:
            cx, cy = cloc
            for name, (x, y) in concert_locations.items():
                distances[name] = hypot(cx - x, cy - y)

        latency_points: Dict[str, float] = {}
        if distances:
            d_values = list(distances.values())
            dmin, dmax = min(d_values), max(d_values)
            if dmax == dmin:
                for name in concert_by_name.keys():
                    latency_points[name] = 30.0
            else:
                span = dmax - dmin
                for name, d in distances.items():
                    latency_points[name] = 30.0 * (dmax - d) / span
        else:
            for name in concert_by_name.keys():
                latency_points[name] = 0.0

        best_name: Optional[str] = None
        best_score: float = float("-inf")
        for name in concert_by_name.keys():
            score = vip_points + latency_points.get(name, 0.0)
            if card_priority_concert == name:
                score += 50.0

            if score > best_score:
                best_score = score
                best_name = name
            elif score == best_score and best_name is not None:
                d_curr = distances.get(name, float("inf"))
                d_best = distances.get(best_name, float("inf"))
                if d_curr < d_best:
                    best_name = name
                elif d_curr == d_best and name < best_name:
                    best_name = name

        if best_name is not None:
            result_map[cname] = best_name
            
    resp = make_response(jsonify(result_map), 200)
    resp.headers["Content-Type"] = "application/json"
    return resp


def find_extra_channels(network: List[Dict[str, str]]) -> List[Dict[str, str]]:
    """
    Find extra channels that can be safely removed from a spy network.
    The goal is to find ALL edges that can be individually removed while maintaining connectivity.
    """
    if not network:
        return []
    
    # Build adjacency list and edge list
    graph = defaultdict(set)
    edges = []
    
    for connection in network:
        spy1 = connection.get("spy1")
        spy2 = connection.get("spy2")
        if spy1 and spy2 and spy1 != spy2:
            graph[spy1].add(spy2)
            graph[spy2].add(spy1)
            edges.append((spy1, spy2))
    
    if not graph:
        return []
    
    # Find all nodes
    all_nodes = set(graph.keys())
    n_nodes = len(all_nodes)
    
    # We need at least (n_nodes - 1) edges to maintain connectivity
    min_edges_needed = n_nodes - 1
    
    if len(edges) <= min_edges_needed:
        return []  # No extra edges to remove
    
    def is_connected_without_edge(edges_to_test: List[Tuple[str, str]], exclude_edge: Tuple[str, str]) -> bool:
        """Check if the graph remains connected when excluding a specific edge."""
        # Build graph without the excluded edge
        test_graph = defaultdict(set)
        for spy1, spy2 in edges_to_test:
            if (spy1, spy2) != exclude_edge and (spy2, spy1) != exclude_edge:
                test_graph[spy1].add(spy2)
                test_graph[spy2].add(spy1)
        
        if not test_graph:
            return False
        
        # BFS to check connectivity
        start_node = next(iter(test_graph.keys()))
        visited = set()
        queue = deque([start_node])
        visited.add(start_node)
        
        while queue:
            node = queue.popleft()
            for neighbor in test_graph[node]:
                if neighbor not in visited:
                    visited.add(neighbor)
                    queue.append(neighbor)
        
        return len(visited) == n_nodes
    
    # Find all edges that can be safely removed
    extra_channels = []
    for spy1, spy2 in edges:
        if is_connected_without_edge(edges, (spy1, spy2)):
            extra_channels.append({"spy1": spy1, "spy2": spy2})
    
    return extra_channels


@app.route("/investigate", methods=["POST"])
def investigate():
    """
    Analyze spy networks to find extra channels that can be safely removed.
    """
    data = request.get_json(silent=True)
    if data is None:
        return jsonify({"networks": []}), 200
    
    networks_data = data.get("networks", [])
    if not isinstance(networks_data, list):
        return jsonify({"networks": []}), 200
    
    result_networks = []
    
    for network_data in networks_data:
        if not isinstance(network_data, dict):
            continue
            
        network_id = network_data.get("networkId")
        network = network_data.get("network", [])
        
        if not network_id or not isinstance(network, list):
            continue
        
        # Find extra channels for this network
        extra_channels = find_extra_channels(network)
        
        result_networks.append({
            "networkId": network_id,
            "extraChannels": extra_channels
        })
    
    resp = make_response(jsonify({"networks": result_networks}), 200)
    resp.headers["Content-Type"] = "application/json"
    return resp


@app.route("/")
def root():
    return "OK", 200



@app.route("/princess-diaries", methods=["POST"])
def princess_diaries():
    data = request.get_json(silent=True)
    if not data:
        return bad_request("Invalid JSON body.")
    
    tasks = data.get("tasks", [])
    subway = data.get("subway", [])
    starting_station = data.get("starting_station")

    if not isinstance(tasks, list) or not isinstance(subway, list) or starting_station is None:
        return bad_request("Invalid input format.")
    if not tasks:
        return jsonify({"max_score": 0, "min_fee": 0, "schedule": []}), 200

<<<<<<< HEAD
@app.route("/trading-formula", methods=["POST"]) 
def trading_formula():
    data = request.get_json(silent=True)
    if data is None:
        return bad_request("Invalid JSON body.")

    if not isinstance(data, list):
        return bad_request("Expected a list of test cases.")

    results = []

    def replace_text_commands(s: str) -> str:
        # Replace \text{VAR} with VAR
        return re.sub(r'\\text\{([^}]+)\}', lambda m: m.group(1).strip(), s)

    def replace_times_dot(s: str) -> str:
        return s.replace('\\times', '*').replace('\\cdot', '*')

    def remove_latex_wrappers(s: str) -> str:
        s = s.replace('\\left', '').replace('\\right', '')
        s = s.replace('\\,', '').replace('\\;', '').replace('\\ ', '')
        return s

    def replace_frac(s: str) -> str:
        # recursively replace simple \frac{a}{b}
        pattern = re.compile(r'\\frac\s*{([^{}]+)}\s*{([^{}]+)}')
        while True:
            m = pattern.search(s)
            if not m:
                break
            a = m.group(1)
            b = m.group(2)
            s = s[:m.start()] + f'(({a})/({b}))' + s[m.end():]
        return s

    def replace_superscripts(s: str) -> str:
        # replace {...}^{...} or ^{...}
        s = re.sub(r'\^\{([^}]+)\}', r'**(\1)', s)
        # single char superscripts like x^2
        s = re.sub(r'([A-Za-z0-9_\)\]])\^([A-Za-z0-9_\(])', r'\1**\2', s)
        return s

    def replace_exp_e(s: str) -> str:
        # e^{x} or \mathrm{e}^{x} -> exp(x)
        s = re.sub(r'e\^\{([^}]+)\}', r'exp(\1)', s)
        s = re.sub(r'\\mathrm\{e\}\^\{([^}]+)\}', r'exp(\1)', s)
        return s

    def replace_summation(s: str) -> str:
        # handle \sum_{i=START}^{END}{BODY} or without braces for BODY
        pattern = re.compile(r'\\sum_{(\w+)=(.+?)}\^\{(.+?)\}\s*\{([^}]+)\}')
        def _repl(m):
            idx = m.group(1)
            start = m.group(2)
            end = m.group(3)
            body = m.group(4)
            return f"(sum(({body}) for {idx} in range(int(({start})), int(({end}))+1)))"
        s = pattern.sub(_repl, s)
        pattern2 = re.compile(r'\\sum_{(\w+)=(.+?)}\^\{(.+?)\}\s*([^\\\s]+)')
        s = pattern2.sub(_repl, s)
        return s

    def replace_latex_commands(s: str) -> str:
        # Map common Greek letters and remove backslashes on commands
        greek = ['alpha','beta','gamma','delta','epsilon','zeta','eta','theta','iota','kappa','lambda',
                 'mu','nu','xi','omicron','pi','rho','sigma','tau','upsilon','phi','chi','psi','omega']
        for g in greek:
            s = s.replace('\\' + g, g)

        # Common function names
        s = s.replace('\\max', 'max').replace('\\min', 'min').replace('\\log', 'log').replace('\\exp', 'exp')

        # Remove other backslashes from simple commands (e.g. \beta -> beta)
        s = re.sub(r'\\([A-Za-z]+)', r'\1', s)
        return s

    def replace_subscripts_and_brackets(s: str) -> str:
        # Convert _{...} -> _... and _x -> _x (keep underscore for python identifiers)
        s = re.sub(r'_|\u2019', '_', s)  
        s = re.sub(r'_\{([^}]+)\}', lambda m: '_' + re.sub(r'\s+', '_', m.group(1)), s)
        s = re.sub(r'_([A-Za-z0-9])', r'_\1', s)

        # Convert bracketed notation A[B] -> A_B (iteratively)
        prev = None
        while prev != s:
            prev = s
            s = re.sub(r'([A-Za-z0-9_])\[([^\]]+)\]', r'\1_\2', s)
        return s

    def latex_to_python(expr: str) -> str:
        s = expr
        s = replace_text_commands(s)
        s = replace_times_dot(s)
        s = remove_latex_wrappers(s)
        s = replace_frac(s)
        s = replace_exp_e(s)
        s = replace_summation(s)
        s = replace_latex_commands(s)
        s = replace_subscripts_and_brackets(s)
        s = replace_superscripts(s)
        s = s.replace('\\log', 'log')
        # remove $ signs
        s = s.replace('$', '')
        # normalize braces to parentheses for any remaining groups
        s = s.replace('{', '(').replace('}', ')')
        # collapse multiple spaces
        s = re.sub(r'\s+', ' ', s)
        s = s.strip()

        # Insert implied multiplication where LaTeX omits the '*', e.g.:
        #   beta_i (E_R_m - R_f) -> beta_i*(E_R_m - R_f)
        #   2x -> 2*x
        #   )( -> )*(
        def insert_implied_multiplication(t: str) -> str:
            # Insert '*' at the opening bracket after a number or closing bracket
            t = re.sub(r'(?<=[0-9\)])\s*(?=\()', '*', t)
            # Insert '*' when an identifier is followed by whitespace then '('
            # Don't insert between a function name and '(' e.g. max()
            t = re.sub(r'([A-Za-z_][A-Za-z0-9_]*)\s+\(', r'\1*(', t)
            # Insert '*' between a number and identifier/underscore
            t = re.sub(r'(?<=[0-9\.])\s*(?=[A-Za-z_])', '*', t)
            # Insert '*' at the closing bracket before an identifier
            t = re.sub(r'(?<=\))\s*(?=[A-Za-z_0-9])', '*', t)
            return t

        s = insert_implied_multiplication(s)
        return s

    safe_funcs = {
        'exp': math.exp,
        'log': math.log,
        'log10': math.log10,
        'max': max,
        'min': min,
        'sum': sum,
        'pow': pow,
        'abs': abs,
        'e': math.e,
    }

    for case in data:
        try:
            formula = case.get('formula') if isinstance(case, dict) else None
            variables = case.get('variables') if isinstance(case, dict) else {}
            if formula is None or not isinstance(variables, dict):
                results.append({'result': None})
                continue

            # take RHS if formula contains =
            if '=' in formula:
                rhs = formula.split('=', 1)[1]
            else:
                rhs = formula

            py = latex_to_python(rhs)

            local_env = {}
            for k, v in variables.items():
                try:
                    local_env[str(k)] = float(v)
                except Exception:
                    local_env[str(k)] = v

            sanitized = {}
            for k in list(local_env.keys()):
                sk = k.replace('[', '_').replace(']', '').replace(' ', '_')
                if sk != k and sk not in local_env:
                    sanitized[sk] = local_env[k]
            local_env.update(sanitized)

            local_env.update(safe_funcs)

            # Evaluate expression in restricted environment
            value = eval(py, {'__builtins__': None}, local_env)

            valf = float(value)
            results.append({'result': round(valf, 4)})
        except Exception:
            results.append({'result': None})

    return jsonify(results), 200

=======
    # 1) Compress stations and build adjacency with min edge weights
    stations = {starting_station}
    for t in tasks:
        stations.add(t["station"])
    all_nodes = set(stations)
    for r in subway:
        conn = r.get("connection", [])
        if len(conn) == 2:
            all_nodes.add(conn[0]); all_nodes.add(conn[1])

    idx_of = {s: i for i, s in enumerate(all_nodes)}
    N = len(all_nodes)

    adj = [dict() for _ in range(N)]
    for r in subway:
        conn = r.get("connection", [])
        fee = r.get("fee", 0)
        if len(conn) == 2:
            u, v = idx_of[conn[0]], idx_of[conn[1]]
            w = adj[u].get(v, float('inf'))
            if fee < w:
                adj[u][v] = fee
                adj[v][u] = fee
    adj = [ [(v, w) for v, w in row.items()] for row in adj ]

    # 2) Compute shortest paths only from needed sources using Dijkstra
    import heapq

    def dijkstra(src: int):
        dist = [float('inf')] * N
        dist[src] = 0
        h = [(0, src)]
        while h:
            d, u = heapq.heappop(h)
            if d != dist[u]:
                continue
            for v, w in adj[u]:
                nd = d + w
                if nd < dist[v]:
                    dist[v] = nd
                    heapq.heappush(h, (nd, v))
        return dist

    needed_sources = {idx_of[starting_station]}
    for t in tasks:
        needed_sources.add(idx_of[t["station"]])

    dist_from = {}
    for src in needed_sources:
        dist_from[src] = dijkstra(src)

    s_idx = idx_of[starting_station]

    # 3) Sort tasks and prepare arrays
    tasks.sort(key=lambda t: t["start"])
    n = len(tasks)
    task_station = [idx_of[t["station"]] for t in tasks]
    starts = [t["start"] for t in tasks]
    ends = [t["end"] for t in tasks]
    scores = [t["score"] for t in tasks]
    names = [t["name"] for t in tasks]

    # first_compatible[i]: first j > i with starts[j] >= ends[i] (binary search)
    first_compatible = [n] * n
    for i in range(n):
        lo, hi = i + 1, n
        ei = ends[i]
        while lo < hi:
            mid = (lo + hi) // 2
            if starts[mid] >= ei:
                hi = mid
            else:
                lo = mid + 1
        first_compatible[i] = lo

    # 4) DP: best schedule starting at task i (without initial s0->i cost)
    dp_score = [0] * n
    dp_fee = [0] * n
    dp_next = [n] * n  # next index, or n for end

    for i in range(n - 1, -1, -1):
        ui = task_station[i]

        # Option A: end after i (return home)
        best_score = scores[i]
        best_fee = dist_from[ui][s_idx]
        best_next = n

        # Option B: go to any compatible next task j
        j0 = first_compatible[i]
        for j in range(j0, n):
            vj = task_station[j]
            sc = scores[i] + dp_score[j]
            fee = dist_from[ui][vj] + dp_fee[j]
            if sc > best_score or (sc == best_score and fee < best_fee):
                best_score = sc
                best_fee = fee
                best_next = j

        dp_score[i] = best_score
        dp_fee[i] = best_fee
        dp_next[i] = best_next

    # 5) Choose best starting task (add initial s0->first cost), also allow empty schedule
    max_score = 0
    min_fee = 0
    start_idx = n  # n means choose nothing

    for i in range(n):
        ui = task_station[i]
        total_score = dp_score[i]
        total_fee = dist_from[s_idx][ui] + dp_fee[i]
        if total_score > max_score or (total_score == max_score and total_fee < min_fee):
            max_score = total_score
            min_fee = total_fee
            start_idx = i

    # 6) Reconstruct schedule
    schedule = []
    i = start_idx
    while i < n:
        schedule.append(names[i])
        i = dp_next[i]

    return jsonify({"max_score": max_score, "min_fee": min_fee, "schedule": schedule}), 200

   
>>>>>>> 65228f0b
if __name__ == "__main__":
    # For local development only
    app.run()<|MERGE_RESOLUTION|>--- conflicted
+++ resolved
@@ -4,12 +4,9 @@
 from scipy.stats import linregress
 from scipy import interpolate
 import numpy as np
-<<<<<<< HEAD
 import re
 import math
-=======
 from collections import defaultdict, deque
->>>>>>> 65228f0b
 
 app = Flask(__name__)
 
@@ -424,7 +421,173 @@
     if not tasks:
         return jsonify({"max_score": 0, "min_fee": 0, "schedule": []}), 200
 
-<<<<<<< HEAD
+    # 1) Compress stations and build adjacency with min edge weights
+    stations = {starting_station}
+    for t in tasks:
+        stations.add(t["station"])
+    all_nodes = set(stations)
+    for r in subway:
+        conn = r.get("connection", [])
+        if len(conn) == 2:
+            all_nodes.add(conn[0]); all_nodes.add(conn[1])
+
+    idx_of = {s: i for i, s in enumerate(all_nodes)}
+    N = len(all_nodes)
+
+    adj = [dict() for _ in range(N)]
+    for r in subway:
+        conn = r.get("connection", [])
+        fee = r.get("fee", 0)
+        if len(conn) == 2:
+            u, v = idx_of[conn[0]], idx_of[conn[1]]
+            w = adj[u].get(v, float('inf'))
+            if fee < w:
+                adj[u][v] = fee
+                adj[v][u] = fee
+    adj = [ [(v, w) for v, w in row.items()] for row in adj ]
+
+    # 2) Compute shortest paths only from needed sources using Dijkstra
+    import heapq
+
+    def dijkstra(src: int):
+        dist = [float('inf')] * N
+        dist[src] = 0
+        h = [(0, src)]
+        while h:
+            d, u = heapq.heappop(h)
+            if d != dist[u]:
+                continue
+            for v, w in adj[u]:
+                nd = d + w
+                if nd < dist[v]:
+                    dist[v] = nd
+                    heapq.heappush(h, (nd, v))
+        return dist
+
+    needed_sources = {idx_of[starting_station]}
+    for t in tasks:
+        needed_sources.add(idx_of[t["station"]])
+
+    dist_from = {}
+    for src in needed_sources:
+        dist_from[src] = dijkstra(src)
+
+    s_idx = idx_of[starting_station]
+
+    # 3) Sort tasks and prepare arrays
+    tasks.sort(key=lambda t: t["start"])
+    n = len(tasks)
+    task_station = [idx_of[t["station"]] for t in tasks]
+    starts = [t["start"] for t in tasks]
+    ends = [t["end"] for t in tasks]
+    scores = [t["score"] for t in tasks]
+    names = [t["name"] for t in tasks]
+
+    # first_compatible[i]: first j > i with starts[j] >= ends[i] (binary search)
+    first_compatible = [n] * n
+    for i in range(n):
+        end_time = tasks_sorted[i]["end"]
+        for j in range(i+1, n):
+            if tasks_sorted[j]["start"] >= end_time:
+                next_compatible[i].append(j)
+                # Only need first few compatible tasks
+                if len(next_compatible[i]) >= 10:
+                    break
+    
+    # Compute max possible score for remaining tasks (for pruning)
+    max_remaining = [0] * (n + 1)
+    for i in range(n-1, -1, -1):
+        max_remaining[i] = tasks_sorted[i]["score"] + max_remaining[i+1]
+    
+    # Dynamic Programming with efficient memoization
+    best_score_found = 0
+    memo = {}
+    
+    def dp(task_idx, prev_task_idx):
+        # Base case: no more tasks to consider
+        if task_idx == n:
+            # Calculate fee to return to starting station
+            return_fee = 0
+            if prev_task_idx != -1:
+                prev_station = tasks_sorted[prev_task_idx]["station"]
+                return_fee = get_shortest_path(prev_station, starting_station)
+            return (0, return_fee, [])
+        
+        # Early termination: if max possible remaining score can't beat best found
+        nonlocal best_score_found
+        if prev_task_idx != -1:
+            current_score = sum(tasks_sorted[i]["score"] for i in range(prev_task_idx+1))
+            if current_score + max_remaining[task_idx] <= best_score_found:
+                return (0, float('inf'), [])
+        
+        # Check memoization table
+        key = (task_idx, prev_task_idx)
+        if key in memo:
+            return memo[key]
+        
+        # Option 1: Skip current task
+        skip_score, skip_fee, skip_schedule = dp(task_idx + 1, prev_task_idx)
+        
+        # Option 2: Take current task if possible
+        curr_task = tasks_sorted[task_idx]
+        can_take = True
+        
+        # Check for time overlap with previous task
+        if prev_task_idx != -1:
+            prev_task = tasks_sorted[prev_task_idx]
+            if prev_task["end"] > curr_task["start"]:
+                can_take = False
+        
+        if can_take:
+            # Calculate travel fee to current task
+            curr_station = curr_task["station"]
+            
+            if prev_task_idx == -1:  # Coming from starting station
+                travel_fee = get_shortest_path(starting_station, curr_station)
+            else:  # Coming from previous task
+                prev_station = tasks_sorted[prev_task_idx]["station"]
+                travel_fee = get_shortest_path(prev_station, curr_station)
+            
+            # Find next compatible tasks (much more efficient than checking all)
+            next_idx = n
+            for j in next_compatible[task_idx]:
+                next_idx = j
+                break
+                
+            # Recursive call with next compatible task or end
+            next_score, next_fee, next_schedule = dp(next_idx, task_idx)
+            
+            take_score = curr_task["score"] + next_score
+            take_fee = travel_fee + next_fee
+            take_schedule = [curr_task["name"]] + next_schedule
+            
+            # Update best score found (for pruning)
+            best_score_found = max(best_score_found, take_score)
+        else:
+            take_score, take_fee, take_schedule = 0, float('inf'), []
+        
+        # Choose the better option (score first, fee second)
+        if take_score > skip_score or (take_score == skip_score and take_fee < skip_fee):
+            result = (take_score, take_fee, take_schedule)
+        else:
+            result = (skip_score, skip_fee, skip_schedule)
+        
+        # Memoize and return
+        memo[key] = result
+        return result
+    
+    # Run the optimized DP algorithm
+    max_score, min_fee, schedule = dp(0, -1)
+    
+    # Prepare response
+    response = {
+        "max_score": max_score,
+        "min_fee": min_fee,
+        "schedule": schedule
+    }
+    
+    return jsonify(response), 200
+
 @app.route("/trading-formula", methods=["POST"]) 
 def trading_formula():
     data = request.get_json(silent=True)
@@ -607,72 +770,6 @@
 
     return jsonify(results), 200
 
-=======
-    # 1) Compress stations and build adjacency with min edge weights
-    stations = {starting_station}
-    for t in tasks:
-        stations.add(t["station"])
-    all_nodes = set(stations)
-    for r in subway:
-        conn = r.get("connection", [])
-        if len(conn) == 2:
-            all_nodes.add(conn[0]); all_nodes.add(conn[1])
-
-    idx_of = {s: i for i, s in enumerate(all_nodes)}
-    N = len(all_nodes)
-
-    adj = [dict() for _ in range(N)]
-    for r in subway:
-        conn = r.get("connection", [])
-        fee = r.get("fee", 0)
-        if len(conn) == 2:
-            u, v = idx_of[conn[0]], idx_of[conn[1]]
-            w = adj[u].get(v, float('inf'))
-            if fee < w:
-                adj[u][v] = fee
-                adj[v][u] = fee
-    adj = [ [(v, w) for v, w in row.items()] for row in adj ]
-
-    # 2) Compute shortest paths only from needed sources using Dijkstra
-    import heapq
-
-    def dijkstra(src: int):
-        dist = [float('inf')] * N
-        dist[src] = 0
-        h = [(0, src)]
-        while h:
-            d, u = heapq.heappop(h)
-            if d != dist[u]:
-                continue
-            for v, w in adj[u]:
-                nd = d + w
-                if nd < dist[v]:
-                    dist[v] = nd
-                    heapq.heappush(h, (nd, v))
-        return dist
-
-    needed_sources = {idx_of[starting_station]}
-    for t in tasks:
-        needed_sources.add(idx_of[t["station"]])
-
-    dist_from = {}
-    for src in needed_sources:
-        dist_from[src] = dijkstra(src)
-
-    s_idx = idx_of[starting_station]
-
-    # 3) Sort tasks and prepare arrays
-    tasks.sort(key=lambda t: t["start"])
-    n = len(tasks)
-    task_station = [idx_of[t["station"]] for t in tasks]
-    starts = [t["start"] for t in tasks]
-    ends = [t["end"] for t in tasks]
-    scores = [t["score"] for t in tasks]
-    names = [t["name"] for t in tasks]
-
-    # first_compatible[i]: first j > i with starts[j] >= ends[i] (binary search)
-    first_compatible = [n] * n
-    for i in range(n):
         lo, hi = i + 1, n
         ei = ends[i]
         while lo < hi:
@@ -735,7 +832,6 @@
     return jsonify({"max_score": max_score, "min_fee": min_fee, "schedule": schedule}), 200
 
    
->>>>>>> 65228f0b
 if __name__ == "__main__":
     # For local development only
     app.run()